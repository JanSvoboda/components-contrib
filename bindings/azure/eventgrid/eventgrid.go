/*
Copyright 2021 The Dapr Authors
Licensed under the Apache License, Version 2.0 (the "License");
you may not use this file except in compliance with the License.
You may obtain a copy of the License at
    http://www.apache.org/licenses/LICENSE-2.0
Unless required by applicable law or agreed to in writing, software
distributed under the License is distributed on an "AS IS" BASIS,
WITHOUT WARRANTIES OR CONDITIONS OF ANY KIND, either express or implied.
See the License for the specific language governing permissions and
limitations under the License.
*/

package eventgrid

import (
	"context"
	"errors"
	"fmt"
	"net/http"
	"net/url"
<<<<<<< HEAD
	"regexp"
	"strings"
=======
	"sync"
	"sync/atomic"
>>>>>>> d098e38d
	"time"

	"github.com/Azure/azure-sdk-for-go/sdk/azcore"
	"github.com/Azure/azure-sdk-for-go/sdk/azcore/arm"
	"github.com/Azure/azure-sdk-for-go/sdk/azcore/policy"
	"github.com/Azure/azure-sdk-for-go/sdk/azcore/runtime"
	armeventgrid "github.com/Azure/azure-sdk-for-go/sdk/resourcemanager/eventgrid/armeventgrid/v2"
	"github.com/lestrrat-go/jwx/v2/jwk"
	"github.com/lestrrat-go/jwx/v2/jws"
	"github.com/lestrrat-go/jwx/v2/jwt"
	"github.com/valyala/fasthttp"

	"github.com/dapr/components-contrib/bindings"
	"github.com/dapr/components-contrib/contenttype"
	azauth "github.com/dapr/components-contrib/internal/authentication/azure"
	"github.com/dapr/components-contrib/metadata"
	"github.com/dapr/kit/logger"
	"github.com/dapr/kit/ptr"
)

const (
	// Timeout for operations to Azure Resource Manager
	armOperationTimeout = 30 * time.Second
	// Format for the "jwks_uri" endpoint
	// The %s refers to the tenant ID
	jwksURIFormat = "https://login.microsoftonline.com/%s/discovery/v2.0/keys"
	// Format for the "iss" claim in the JWT
	// The %s refers to the tenant ID
	jwtIssuerFormat = "https://login.microsoftonline.com/%s/v2.0"
)

// AzureEventGrid allows sending/receiving Azure Event Grid events.
type AzureEventGrid struct {
	metadata *azureEventGridMetadata
	logger   logger.Logger
<<<<<<< HEAD
	jwks     jwk.Set
=======
	closeCh  chan struct{}
	closed   atomic.Bool
	wg       sync.WaitGroup
>>>>>>> d098e38d
}

type azureEventGridMetadata struct {
	// Component Name
	Name string `json:"-" mapstructure:"-"`

	// Required Input Binding Metadata
	SubscriberEndpoint string `json:"subscriberEndpoint" mapstructure:"subscriberEndpoint"`
	HandshakePort      string `json:"handshakePort" mapstructure:"handshakePort"`
	Scope              string `json:"scope" mapstructure:"scope"`

	// Optional Input Binding Metadata
	EventSubscriptionName string `json:"eventSubscriptionName" mapstructure:"eventSubscriptionName"`

	// Required Output Binding Metadata
	AccessKey     string `json:"accessKey" mapstructure:"accessKey"`
	TopicEndpoint string `json:"topicEndpoint" mapstructure:"topicEndpoint"`

	// Internal
	azureTenantID       string // Accepted values include: azureTenantID or tenantID
	azureClientID       string // Accepted values include: azureClientID or clientID
	azureSubscriptionID string // Accepted values: azureSubscriptionID or subscriptionID
	subscriberPath      string
	properties          map[string]string
}

// NewAzureEventGrid returns a new Azure Event Grid instance.
func NewAzureEventGrid(logger logger.Logger) bindings.InputOutputBinding {
	return &AzureEventGrid{
		logger:  logger,
		closeCh: make(chan struct{}),
	}
}

// Init performs metadata init.
func (a *AzureEventGrid) Init(_ context.Context, metadata bindings.Metadata) error {
	m, err := a.parseMetadata(metadata)
	if err != nil {
		return err
	}
	a.metadata = m

	return nil
}

var matchAuthHeader = regexp.MustCompile(`(?i)^(Bearer )?(([A-Za-z0-9_-]+\.){2}[A-Za-z0-9_-]+)$`)

func (a *AzureEventGrid) validateAuthHeader(ctx context.Context, authorizationHeader string) bool {
	// Extract the bearer token from the header
	if authorizationHeader == "" {
		a.logger.Error("Incoming webhook request does not contain an Authorization header")
		return false
	}
	match := matchAuthHeader.FindStringSubmatch(authorizationHeader)
	if len(match) < 3 {
		a.logger.Error("Incoming webhook request does not contain a valid bearer token in the Authorization header")
		return false
	}
	token := match[2]

	// Validate the JWT
	_, err := jwt.ParseString(
		token,
		jwt.WithKeySet(a.jwks, jws.WithInferAlgorithmFromKey(true)),
		jwt.WithAudience(a.metadata.azureClientID),
		jwt.WithIssuer(fmt.Sprintf(jwtIssuerFormat, a.metadata.azureTenantID)),
		jwt.WithAcceptableSkew(5*time.Minute),
		jwt.WithContext(ctx),
	)
	if err != nil {
		a.logger.Errorf("Failed to validate JWT in the incoming webhook request: %v", err)
		return false
	}

	return true
}

// Initializes the JWKS cache
func (a *AzureEventGrid) initJWKSCache(ctx context.Context) error {
	// Init the cache with the given URL
	jwkURL := fmt.Sprintf(jwksURIFormat, a.metadata.azureTenantID)

	c := jwk.NewCache(ctx)
	c.Register(jwkURL, jwk.WithMinRefreshInterval(15*time.Minute))

	// Do a first refresh to validate the JWKS keybag
	_, err := c.Refresh(ctx, jwkURL)
	if err != nil {
		return fmt.Errorf("failed to perform initial refresh of JWKS: %w", err)
	}

	a.jwks = jwk.NewCachedSet(c, jwkURL)
	return nil
}

func (a *AzureEventGrid) Read(ctx context.Context, handler bindings.Handler) error {
	if a.closed.Load() {
		return errors.New("binding is closed")
	}

	err := a.ensureInputBindingMetadata()
	if err != nil {
		return err
	}

	err = a.initJWKSCache(ctx)
	if err != nil {
		return err
	}

	srv := &fasthttp.Server{
		Handler: a.requestHandler(handler),
	}

	// Run the server in background
	a.wg.Add(2)
	go func() {
<<<<<<< HEAD
		a.logger.Infof("Listening for Event Grid events at http://localhost:%s%s", a.metadata.HandshakePort, a.metadata.subscriberPath)
=======
		defer a.wg.Done()
		a.logger.Debugf("About to start listening for Event Grid events at http://localhost:%s/api/events", a.metadata.HandshakePort)
>>>>>>> d098e38d
		srvErr := srv.ListenAndServe(":" + a.metadata.HandshakePort)
		if err != nil {
			a.logger.Errorf("Error starting server: %v", srvErr)
		}
	}()
	// Close the server when context is canceled or binding closed.
	go func() {
		defer a.wg.Done()
		select {
		case <-ctx.Done():
		case <-a.closeCh:
		}
		srvErr := srv.Shutdown()
		if err != nil {
			a.logger.Errorf("Error shutting down server: %v", srvErr)
		}
	}()

	err = a.createSubscription(ctx)
	if err != nil {
		return err
	}

	return nil
}

func (a *AzureEventGrid) Operations() []bindings.OperationKind {
	return []bindings.OperationKind{bindings.CreateOperation}
}

func (a *AzureEventGrid) Close() error {
	if a.closed.CompareAndSwap(false, true) {
		close(a.closeCh)
	}
	a.wg.Wait()
	return nil
}

func (a *AzureEventGrid) Invoke(ctx context.Context, req *bindings.InvokeRequest) (*bindings.InvokeResponse, error) {
	err := a.ensureOutputBindingMetadata()
	if err != nil {
		a.logger.Error(err.Error())
		return nil, err
	}

	request := fasthttp.AcquireRequest()
	defer fasthttp.ReleaseRequest(request)
	request.Header.SetMethod(fasthttp.MethodPost)
	request.Header.Set("Content-Type", contenttype.CloudEventContentType)
	request.Header.Set("aeg-sas-key", a.metadata.AccessKey)
	request.Header.Set("User-Agent", "dapr/"+logger.DaprVersion)
	request.SetRequestURI(a.metadata.TopicEndpoint)
	request.SetBody(req.Data)

	response := fasthttp.AcquireResponse()
	defer fasthttp.ReleaseResponse(response)

	client := &fasthttp.Client{WriteTimeout: time.Second * 10}
	err = client.Do(request, response)
	if err != nil {
		err = fmt.Errorf("request error: %w", err)
		a.logger.Errorf("Error sending message: %v", err)
		return nil, err
	}

	if response.StatusCode() != http.StatusOK {
		body := response.Body()
		err = fmt.Errorf("invalid status code (%d) - response: %s", response.StatusCode(), string(body))
		a.logger.Errorf("Error sending message: %v", err)
		return nil, err
	}

	// a.logger.Debugf("Successfully posted event to %s", a.metadata.TopicEndpoint)

	return nil, nil
}

// Returns the fasthttp handler for the server
func (a *AzureEventGrid) requestHandler(handler bindings.Handler) fasthttp.RequestHandler {
	return func(ctx *fasthttp.RequestCtx) {
		var err error
		method := string(ctx.Method())

		// Only respond to requests on subscriberPath for methods POST and OPTIONS
		if method != http.MethodPost && method != http.MethodOptions {
			ctx.Response.Header.SetStatusCode(http.StatusMethodNotAllowed)
			_, err = ctx.Response.BodyWriter().Write([]byte("405 Method Not Allowed"))
			if err != nil {
				a.logger.Errorf("Error writing response: %v", err)
			}
			return
		}
		if string(ctx.Path()) != a.metadata.subscriberPath {
			ctx.Response.Header.SetStatusCode(http.StatusNotFound)
			_, err = ctx.Response.BodyWriter().Write([]byte("404 Not found"))
			if err != nil {
				a.logger.Errorf("Error writing response: %v", err)
			}
			return
		}

		// Validate the Authorization header
		authorizationHeader := string(ctx.Request.Header.Peek("authorization"))
		// Note that ctx is a fasthttp context so it's actually tied to the server's lifecycle and not the request's
		if !a.validateAuthHeader(ctx, authorizationHeader) {
			ctx.Response.Header.SetStatusCode(http.StatusUnauthorized)
			_, err = ctx.Response.BodyWriter().Write([]byte("401 Unauthorized"))
			if err != nil {
				a.logger.Errorf("Error writing response: %v", err)
			}
			return
		}

		switch method {
		case http.MethodOptions:
			ctx.Response.Header.Add("WebHook-Allowed-Origin", string(ctx.Request.Header.Peek("WebHook-Request-Origin")))
			ctx.Response.Header.Add("WebHook-Allowed-Rate", "*")
			ctx.Response.Header.SetStatusCode(http.StatusOK)
			_, err = ctx.Response.BodyWriter().Write([]byte(""))
			if err != nil {
				a.logger.Errorf("Error writing response: %v", err)
			}
		case http.MethodPost:
			_, err = handler(ctx, &bindings.ReadResponse{
				Data: ctx.PostBody(),
			})
			if err != nil {
				a.logger.Errorf("Error writing response: %v", err)
				ctx.Error(err.Error(), http.StatusInternalServerError)
			}
		}
	}
}

func (a *AzureEventGrid) ensureInputBindingMetadata() error {
	a.metadata.azureTenantID, _ = metadata.GetMetadataProperty(a.metadata.properties, azauth.MetadataKeys["TenantID"]...)
	if a.metadata.azureTenantID == "" {
		return errors.New("metadata field 'azureTenantID' is empty in EventGrid binding")
	}
	a.metadata.azureClientID, _ = metadata.GetMetadataProperty(a.metadata.properties, azauth.MetadataKeys["ClientID"]...)
	if a.metadata.azureClientID == "" {
		return errors.New("metadata field 'azureClientID' is empty in EventGrid binding")
	}
	a.metadata.azureSubscriptionID, _ = metadata.GetMetadataProperty(a.metadata.properties, "subscriptionID", "azureSubscriptionID")
	if a.metadata.azureSubscriptionID == "" {
		return errors.New("metadata field 'azureSubscriptionID' is empty in EventGrid binding")
	}
	if a.metadata.SubscriberEndpoint == "" {
		return errors.New("metadata field 'subscriberEndpoint' is empty in EventGrid binding")
	}
	if a.metadata.HandshakePort == "" {
		return errors.New("metadata field 'handshakePort' is empty in EventGrid binding")
	}
	if a.metadata.Scope == "" {
		return errors.New("metadata field 'scope' is empty in EventGrid binding")
	}

	return nil
}

func (a *AzureEventGrid) ensureOutputBindingMetadata() error {
	if a.metadata.AccessKey == "" {
		return fmt.Errorf("metadata field 'AccessKey' is empty in EventGrid binding (%s)", a.metadata.Name)
	}
	if a.metadata.TopicEndpoint == "" {
		return fmt.Errorf("metadata field 'TopicEndpoint' is empty in EventGrid binding (%s)", a.metadata.Name)
	}

	return nil
}

func (a *AzureEventGrid) parseMetadata(md bindings.Metadata) (*azureEventGridMetadata, error) {
	var eventGridMetadata azureEventGridMetadata
	err := metadata.DecodeMetadata(md.Properties, &eventGridMetadata)
	if err != nil {
		return nil, fmt.Errorf("error decoding metadata: %w", err)
	}

	// Save the raw properties in the object as we'll need them to authenticate with Azure AD
	eventGridMetadata.properties = md.Properties

	// Sanitize "SubscriberEndpoint"
	// If there's no path at the end of the subscriber endpoint, add "/api/events"
	u, err := url.Parse(eventGridMetadata.SubscriberEndpoint)
	if err != nil {
		return nil, errors.New("property 'subscriberEndpoint' is not a valid URL")
	}
	if u.Path == "" || u.Path == "/" {
		a.logger.Info("property 'subscriberEndpoint' does not include a path; adding '/api/events' automatically")
		u.Path = "/api/events"
	}

	eventGridMetadata.SubscriberEndpoint = u.String()
	eventGridMetadata.subscriberPath = u.Path
	if !strings.HasPrefix(eventGridMetadata.subscriberPath, "/") {
		eventGridMetadata.subscriberPath = "/" + eventGridMetadata.subscriberPath
	}

	eventGridMetadata.Name = md.Name

	if eventGridMetadata.HandshakePort == "" {
		eventGridMetadata.HandshakePort = "8080"
	}

	if eventGridMetadata.EventSubscriptionName == "" {
		eventGridMetadata.EventSubscriptionName = md.Name
	}

	return &eventGridMetadata, nil
}

func (a *AzureEventGrid) createSubscription(parentCtx context.Context) error {
	// Get Azure Management plane credentials object
	settings, err := azauth.NewEnvironmentSettings("azure", a.metadata.properties)
	if err != nil {
		return err
	}
	creds, err := settings.GetTokenCredential()
	if err != nil {
		return fmt.Errorf("failed to obtain Azure AD management credentials: %w", err)
	}

	// Create a client
	client, err := armeventgrid.NewEventSubscriptionsClient(a.metadata.azureSubscriptionID, creds, &arm.ClientOptions{
		ClientOptions: policy.ClientOptions{
			Telemetry: policy.TelemetryOptions{
				ApplicationID: "dapr-" + logger.DaprVersion,
			},
		},
	})
	if err != nil {
		return fmt.Errorf("failed to create Azure Resource Manager client: %w", err)
	}

	// First, check if the event subscription already exists so we don't override it
	ctx, cancel := context.WithTimeout(parentCtx, armOperationTimeout)
	defer cancel()
	res, err := client.Get(ctx, a.metadata.Scope, a.metadata.EventSubscriptionName, nil)
	if err == nil {
		// If there's no error, the subscription already exists, but check if it is up-to-date
		if !a.subscriptionNeedsUpdating(res) {
			a.logger.Debug("Event subscription already exists with the correct endpoint")
			return nil
		}
	} else {
		// Check if the error is a "not found" (just means we have to create the subscription) or something else
		resErr := &azcore.ResponseError{}
		if !errors.As(err, &resErr) || resErr.StatusCode != http.StatusNotFound {
			// Error is not a "Not found" but something else
			return fmt.Errorf("failed to check existing event subscription: %w", err)
		}
	}

	// Need to create or update the subscription
	// There can be a "race condition" here if multiple instances of Dapr are creating this at the same time
	// This may cause a failure but it will make Dapr un-healthy, and a restart of Dapr should fix it
	// It should only happen on the first startup anyways
	a.logger.Infof("Event subscription needs to be created or updated for endpoint URL '%s'", a.metadata.SubscriberEndpoint)
	var properties *armeventgrid.EventSubscriptionProperties
	if res.Properties != nil {
		properties = res.Properties
		// If the destination is not a webhook, override the entire destination
		if properties.Destination == nil || properties.Destination.GetEventSubscriptionDestination() == nil || *properties.Destination.GetEventSubscriptionDestination().EndpointType != armeventgrid.EndpointTypeWebHook {
			// Will be overridden later
			properties.Destination = nil
		} else {
			// Surgically override only the properties we care about
			destination, ok := properties.Destination.(*armeventgrid.WebHookEventSubscriptionDestination)
			if ok && destination != nil {
				destination.EndpointType = ptr.Of(armeventgrid.EndpointTypeWebHook)
				if destination.Properties == nil {
					destination.Properties = &armeventgrid.WebHookEventSubscriptionDestinationProperties{}
				}
				destination.Properties.AzureActiveDirectoryTenantID = &a.metadata.azureTenantID
				destination.Properties.AzureActiveDirectoryApplicationIDOrURI = &a.metadata.azureClientID
				destination.Properties.EndpointURL = &a.metadata.SubscriberEndpoint
			}
		}
	} else {
		properties = &armeventgrid.EventSubscriptionProperties{}
	}
	// Override EventDeliverySchema regardless
	properties.EventDeliverySchema = ptr.Of(armeventgrid.EventDeliverySchemaCloudEventSchemaV10)
	// Set Destination if not yet set
	if properties.Destination == nil {
		properties.Destination = &armeventgrid.WebHookEventSubscriptionDestination{
			EndpointType: ptr.Of(armeventgrid.EndpointTypeWebHook),
			Properties: &armeventgrid.WebHookEventSubscriptionDestinationProperties{
				AzureActiveDirectoryTenantID:           &a.metadata.azureTenantID,
				AzureActiveDirectoryApplicationIDOrURI: &a.metadata.azureClientID,
				EndpointURL:                            &a.metadata.SubscriberEndpoint,
			},
		}
	}

	ctx, cancel = context.WithTimeout(parentCtx, armOperationTimeout)
	defer cancel()
	poller, err := client.BeginCreateOrUpdate(ctx, a.metadata.Scope, a.metadata.EventSubscriptionName, armeventgrid.EventSubscription{Properties: properties}, nil)
	if err != nil {
		return fmt.Errorf("failed to create or update event subscription: %w", err)
	}
	// Need to use parentCtx here because it can be long-lasting
	_, err = poller.PollUntilDone(parentCtx, &runtime.PollUntilDoneOptions{Frequency: 10 * time.Second})
	if err != nil {
		return fmt.Errorf("failed to create or update event subscription: %w", err)
	}
	a.logger.Info("Event subscription has been updated")

	return nil
}

// Checks an existing Event Subscription to see if it needs to be updated.
func (a *AzureEventGrid) subscriptionNeedsUpdating(res armeventgrid.EventSubscriptionsClientGetResponse) bool {
	// Quick sanity check
	if res.Properties == nil {
		return true
	}

	// Schema must use Cloud Event 1.0
	if res.Properties.EventDeliverySchema == nil || *res.Properties.EventDeliverySchema != armeventgrid.EventDeliverySchemaCloudEventSchemaV10 {
		return true
	}

	// Destination must be a webhook
	if res.Properties.Destination == nil || res.Properties.Destination.GetEventSubscriptionDestination() == nil || *res.Properties.Destination.GetEventSubscriptionDestination().EndpointType != armeventgrid.EndpointTypeWebHook {
		return true
	}
	webhookDestination, ok := res.Properties.Destination.(*armeventgrid.WebHookEventSubscriptionDestination)
	if !ok || webhookDestination == nil || webhookDestination.Properties == nil {
		return true
	}
	props := webhookDestination.Properties

	// Check endpoint
	// Could either be endpointURL or EndpointBaseURL
	if (props.EndpointURL == nil || *props.EndpointURL != a.metadata.SubscriberEndpoint) &&
		(props.EndpointBaseURL == nil || *props.EndpointBaseURL != a.metadata.SubscriberEndpoint) {
		return true
	}

	// Azure AD credentials
	if props.AzureActiveDirectoryApplicationIDOrURI == nil || *props.AzureActiveDirectoryApplicationIDOrURI != a.metadata.azureClientID {
		return true
	}
	if props.AzureActiveDirectoryTenantID == nil || *props.AzureActiveDirectoryTenantID != a.metadata.azureTenantID {
		return true
	}

	// All good
	return false
}<|MERGE_RESOLUTION|>--- conflicted
+++ resolved
@@ -19,13 +19,10 @@
 	"fmt"
 	"net/http"
 	"net/url"
-<<<<<<< HEAD
 	"regexp"
 	"strings"
-=======
 	"sync"
 	"sync/atomic"
->>>>>>> d098e38d
 	"time"
 
 	"github.com/Azure/azure-sdk-for-go/sdk/azcore"
@@ -61,13 +58,10 @@
 type AzureEventGrid struct {
 	metadata *azureEventGridMetadata
 	logger   logger.Logger
-<<<<<<< HEAD
 	jwks     jwk.Set
-=======
 	closeCh  chan struct{}
 	closed   atomic.Bool
 	wg       sync.WaitGroup
->>>>>>> d098e38d
 }
 
 type azureEventGridMetadata struct {
@@ -185,12 +179,8 @@
 	// Run the server in background
 	a.wg.Add(2)
 	go func() {
-<<<<<<< HEAD
+		defer a.wg.Done()
 		a.logger.Infof("Listening for Event Grid events at http://localhost:%s%s", a.metadata.HandshakePort, a.metadata.subscriberPath)
-=======
-		defer a.wg.Done()
-		a.logger.Debugf("About to start listening for Event Grid events at http://localhost:%s/api/events", a.metadata.HandshakePort)
->>>>>>> d098e38d
 		srvErr := srv.ListenAndServe(":" + a.metadata.HandshakePort)
 		if err != nil {
 			a.logger.Errorf("Error starting server: %v", srvErr)
