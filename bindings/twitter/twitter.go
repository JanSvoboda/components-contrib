/*
Copyright 2021 The Dapr Authors
Licensed under the Apache License, Version 2.0 (the "License");
you may not use this file except in compliance with the License.
You may obtain a copy of the License at
    http://www.apache.org/licenses/LICENSE-2.0
Unless required by applicable law or agreed to in writing, software
distributed under the License is distributed on an "AS IS" BASIS,
WITHOUT WARRANTIES OR CONDITIONS OF ANY KIND, either express or implied.
See the License for the specific language governing permissions and
limitations under the License.
*/

package twitter

//nolint:staticcheck
import (
	"context"
	"encoding/json"
	"fmt"
	"strconv"
	"sync"
	"sync/atomic"
	"time"

	"github.com/dghubble/go-twitter/twitter"
	"github.com/dghubble/oauth1"
	"github.com/pkg/errors"

	"github.com/dapr/components-contrib/bindings"
	"github.com/dapr/kit/logger"
)

// Binding represents Twitter input/output binding.
type Binding struct {
	client  *twitter.Client
	query   string
	logger  logger.Logger
	closed  atomic.Bool
	closeCh chan struct{}
	wg      sync.WaitGroup
}

// NewTwitter returns a new Twitter event input binding.
func NewTwitter(logger logger.Logger) bindings.InputOutputBinding {
	return &Binding{logger: logger, closeCh: make(chan struct{})}
}

// Init initializes the Twitter binding.
<<<<<<< HEAD
func (t *Binding) Init(metadata bindings.Metadata) error {
	t.logger.Warnf("DEPRECATION NOTICE: Component bindings.twitter has been deprecated and will be removed in a future Dapr release.")
=======
func (t *Binding) Init(ctx context.Context, metadata bindings.Metadata) error {
>>>>>>> d098e38d
	ck, f := metadata.Properties["consumerKey"]
	if !f || ck == "" {
		return fmt.Errorf("consumerKey not set")
	}
	cs, f := metadata.Properties["consumerSecret"]
	if !f || cs == "" {
		return fmt.Errorf("consumerSecret not set")
	}
	at, f := metadata.Properties["accessToken"]
	if !f || at == "" {
		return fmt.Errorf("accessToken not set")
	}
	as, f := metadata.Properties["accessSecret"]
	if !f || as == "" {
		return fmt.Errorf("accessSecret not set")
	}

	// set query only in an input binding case
	q, f := metadata.Properties["query"]
	if f {
		t.query = q
	}

	config := oauth1.NewConfig(ck, cs)
	token := oauth1.NewToken(at, as)

	httpClient := config.Client(oauth1.NoContext, token)

	t.client = twitter.NewClient(httpClient)

	return nil
}

// Operations returns list of operations supported by twitter binding.
func (t *Binding) Operations() []bindings.OperationKind {
	return []bindings.OperationKind{bindings.GetOperation}
}

// Read triggers the Twitter search and events on each result tweet.
func (t *Binding) Read(ctx context.Context, handler bindings.Handler) error {
	if t.query == "" {
		return errors.New("metadata property 'query' is empty")
	}

	demux := twitter.NewSwitchDemux()
	demux.Tweet = func(tweet *twitter.Tweet) {
		t.logger.Debugf("raw tweet: %+v", tweet)
		data, marshalErr := json.Marshal(tweet)
		if marshalErr != nil {
			t.logger.Errorf("error marshaling tweet: %+v", tweet)

			return
		}
		handler(ctx, &bindings.ReadResponse{
			Data: data,
			Metadata: map[string]string{
				"query": t.query,
			},
		})
	}

	demux.StreamLimit = func(limit *twitter.StreamLimit) {
		t.logger.Warnf("disconnect: %+v", limit)
	}

	demux.StreamDisconnect = func(disconnect *twitter.StreamDisconnect) {
		t.logger.Errorf("stream disconnect: %+v", disconnect)
	}

	filterParams := &twitter.StreamFilterParams{
		Track:         []string{t.query},
		StallWarnings: twitter.Bool(true),
	}

	t.logger.Debug("starting stream for query: %s", t.query)
	stream, err := t.client.Streams.Filter(filterParams)
	if err != nil {
		return errors.Wrapf(err, "error executing stream filter: %+v", filterParams)
	}

	t.logger.Debug("starting handler...")
	t.wg.Add(2)
	go func() {
		defer t.wg.Done()
		demux.HandleChan(stream.Messages)
	}()
	go func() {
		defer t.wg.Done()
		select {
		case <-t.closeCh:
		case <-ctx.Done():
		}
		t.logger.Debug("stopping handler...")
		stream.Stop()
	}()

	return nil
}

func (t *Binding) Close() error {
	if t.closed.CompareAndSwap(false, true) {
		close(t.closeCh)
	}
	t.wg.Wait()
	return nil
}

// Invoke handles all operations.
func (t *Binding) Invoke(ctx context.Context, req *bindings.InvokeRequest) (*bindings.InvokeResponse, error) {
	t.logger.Debugf("operation: %v", req.Operation)
	if req.Metadata == nil {
		return nil, fmt.Errorf("metadata not set")
	}
	// required
	q, f := req.Metadata["query"]
	if !f || q == "" {
		return nil, fmt.Errorf("query not set")
	}

	// optionals
	l, f := req.Metadata["lang"]
	if !f || l == "" {
		l = "en"
	}

	r, f := req.Metadata["result"]
	if !f || r == "" {
		// mixed : Include both popular and real time results in the response
		// recent : return only the most recent results in the response
		// popular : return only the most popular results in the response
		r = "recent"
	}

	var sinceID int64
	s, f := req.Metadata["since_id"]
	if f && s != "" {
		i, err := strconv.ParseInt(s, 10, 64)
		if err == nil {
			sinceID = i
		}
	}

	sq := &twitter.SearchTweetParams{
		Count:           100, // max
		Lang:            l,
		SinceID:         sinceID,
		Query:           q,
		ResultType:      r,
		IncludeEntities: twitter.Bool(true),
	}

	t.logger.Debug("starting stream for: %+v", sq)
	search, _, err := t.client.Search.Tweets(sq)
	if err != nil {
		return nil, errors.Wrapf(err, "error executing search filter: %+v", sq)
	}
	if search == nil || search.Statuses == nil {
		return nil, errors.Wrapf(err, "nil search result from: %+v", sq)
	}

	t.logger.Debugf("raw response: %+v", search.Statuses)
	data, marshalErr := json.Marshal(search.Statuses)
	if marshalErr != nil {
		t.logger.Errorf("error marshaling tweet: %v", marshalErr)

		return nil, errors.Wrapf(err, "error parsing response from: %+v", sq)
	}

	req.Metadata["max_tweet_id"] = search.Metadata.MaxIDStr
	req.Metadata["tweet_count"] = strconv.Itoa(search.Metadata.Count)
	req.Metadata["search_ts"] = time.Now().UTC().String()

	ir := &bindings.InvokeResponse{
		Data:     data,
		Metadata: req.Metadata,
	}

	return ir, nil
}<|MERGE_RESOLUTION|>--- conflicted
+++ resolved
@@ -47,12 +47,8 @@
 }
 
 // Init initializes the Twitter binding.
-<<<<<<< HEAD
-func (t *Binding) Init(metadata bindings.Metadata) error {
+func (t *Binding) Init(ctx context.Context, metadata bindings.Metadata) error {
 	t.logger.Warnf("DEPRECATION NOTICE: Component bindings.twitter has been deprecated and will be removed in a future Dapr release.")
-=======
-func (t *Binding) Init(ctx context.Context, metadata bindings.Metadata) error {
->>>>>>> d098e38d
 	ck, f := metadata.Properties["consumerKey"]
 	if !f || ck == "" {
 		return fmt.Errorf("consumerKey not set")
